"""
    ~
    Copyright (c) 2016 John Schwarz


    Permission is hereby granted, free of charge, to any person
    obtaining a copy of this software and associated documentation
    files (the "Software"), to deal in the Software without
    restriction, including without limitation the rights to use, copy,
    modify, merge, publish, distribute, sublicense, and/or sell copies
    of the Software, and to permit persons to whom the Software is
    furnished to do so, subject to the following conditions:

    The above copyright notice and this permission notice shall be
    included in all copies or substantial portions of the Software.

    THE SOFTWARE IS PROVIDED "AS IS", WITHOUT WARRANTY OF ANY KIND,
    EXPRESS OR IMPLIED, INCLUDING BUT NOT LIMITED TO THE WARRANTIES OF
    MERCHANTABILITY, FITNESS FOR A PARTICULAR PURPOSE AND
    NONINFRINGEMENT. IN NO EVENT SHALL THE AUTHORS OR COPYRIGHT HOLDERS
    BE LIABLE FOR ANY CLAIM, DAMAGES OR OTHER LIABILITY, WHETHER IN AN
    ACTION OF CONTRACT, TORT OR OTHERWISE, ARISING FROM, OUT OF OR IN
    CONNECTION WITH THE SOFTWARE OR THE USE OR OTHER DEALINGS IN THE
    SOFTWARE.
"""

import logging
import time

try:
    import xlwings as xw
except ImportError as e:
    xw = None
    logging.info('xlwings is not installed or could not be imported: %s' % e)

<<<<<<< HEAD
import time
import multiprocessing as mp
=======
try:
    import pythoncom
except ImportError as e:
    pythoncom = None
    logging.info('pythoncom is not installed or could not be imported: %s' % e)
>>>>>>> 19128ff6

MAX_CELL_GAP = 10  # max distance between inhabited cells in the workbook
CACHING = True  # whether or not cells should cache accessed values
NONE_STRING = '< Empty >'

# colors #

DEFAULT_COLOR = -1
WHITE = 0xffffff
FIREBRICK = 0xB22222
CORAL = 0xFF7F50
ORANGE = 0xBDB76B
KHAKI = 0xF0E68C


class NoInterfaceConnectionException(Exception):
    """ Exception thrown when an interface model cannot connect """

###############################################################################
# BOOK INTERFACE


class Model:
    """
    Abstract model to be extended by office interface specific
    subclasses in Office.
    """
    def __init__(self) -> None:
        raise NotImplementedError

    def __getitem__(self, item: str or int):
        """
        Gets sheet from model, either by the str name of the sheet,
        or the int index.
        :param item: str or int
        :return: Office.Sheet
        """
        raise NotImplementedError
        # implemented by office program specific subclasses

    def __iter__(self):
        """
        Gets iterator returning sheets in model
        :return: Iterator
        """
        raise NotImplementedError

    def get_sheet(
            self,
            sheet_name: str,
            row_ref_i: int=0,
            col_ref_i: int=0
    ) -> 'Sheet':
        """
        Gets sheet of passed name in Model.
        Functions the same as Model.__getitem__ except reference row
        and reference column indices may be passed to this method.
        :param sheet_name: str
        :param row_ref_i: int
        :param col_ref_i: int
        :return: Sheet
        """
        raise NotImplementedError  # todo: finish sorting these two methods out

    def sheet_exists(self, *sheet_name: str) -> str:
        """
        Checks that the passed string(s) exist in the model.
        if so, returns the first passed sheet name to do so.
        :param sheet_name: str
        :return: str
        """
        raise NotImplementedError
        # implemented by office program specific subclasses

    @property
    def sheets(self):
        """
        Returns iterator of sheets in model.
        :return: Iterator
        """
        raise NotImplementedError
        # implemented by office program specific subclasses

    @property
    def sheet_names(self):
        """
        Gets iterable of sheet names
        :return: str iterable
        """
        raise NotImplementedError

    @property
    def has_connection(self):
        raise NotImplementedError


class WorkBookComponent:
    """
    Abstract class with common methods for classes that exist within
    a workbook.
    """
    sheet = None

    @property
    def parents(self):
        """
        Gets parents of WorkBookComponent (instances containing this component)
        :return: Generator[WorkBookComponent]
        """
        raise NotImplementedError

    @property
    def instantiated_parents(self):
        """
        Works as 'parents' method, but returns only parents that have
        been instantiated.
        This method was written to facilitate clearing caches when a
        sub-component has been changed
        :return: Generator[WorkBookComponent]
        """
        raise NotImplementedError

    @staticmethod
    def value_cache(getter: callable) -> callable:
        """
        decorator that caches results of the passed method
        :param getter: callable
        :return: callable
        """
        def getter_wrapper(o, *args, **kwargs):
            # if caching is not possible, just call getter
            # to do this, find sheet and check if exclusive_editor is True
            if not o.sheet.exclusive_editor:
                return getter(o, *args, **kwargs)
            # get cache
            try:
                cache = o.__value_cache
            except AttributeError:
                cache = o.__value_cache = {}
            # if caching is possible, but nothing is in cache, set it
            try:
                value = cache[getter]  # try to return cached value
            except KeyError:
                value = cache[getter] = getter(o, *args, **kwargs)
            return value
        return getter_wrapper

    @staticmethod
    def enduring_cache(getter):
        """
        Caches results of method in a cache that is not removed
        when a clear_cache method is called. This is to be used
        for methods whose results will always remain the same
        for the object they have been called upon, even if values
        of that WorkBookObject have changed.
        This method will also cache results regardless of whether
        the sheet interface obj is the exclusive editor of its values,
        since changes made by other means do not affect the returned
        values of the method being cached.
        :param getter: callable
        :return: callable
        """
        def enduring_cache_getter(o, *args, **kwargs):
            # get cache
            try:
                cache = o.__enduring_cache
            except AttributeError:
                cache = o.__enduring_cache = {}
            # if caching is possible, but nothing is in cache, set it
            try:
                value = cache[getter]  # try to return cached value
            except KeyError:
                value = cache[getter] = getter(o, *args, **kwargs)
            return value

        return enduring_cache_getter

    @staticmethod
    def clear_cache(setter):
        """
        decorator method to be used by value setter.
        Amends method to clear cache of this WorkBookComponent and
        instantiated parents.
        :param setter: callable
        :return: callable
        """

        def setter_wrapper(o, *args, **kwargs) -> None:
            """
            Function wrapping passed setter method.
            first clears cached values,
            then calls original setter method with values.
            :return: None
            """
            assert isinstance(o, WorkBookComponent)
            # for each WorkBookComponent modified, clear its cache
            modified_components = \
                [o] + [parent for parent in o.instantiated_parents]
            for component in modified_components:
                try:  # try to find cache.
                    cache = component.__value_cache
                except AttributeError:
                    pass
                else:  # if cell has a cache, clear it.
                    assert isinstance(cache, dict)
                    cache.clear()
            setter(o, *args, **kwargs)  # call original value setter method

        return setter_wrapper


class Sheet(WorkBookComponent):
    """
    Abstract class for sheet handling cell values of a passed sheet.
    Inherited from by PyUno.Sheet and XW.Sheet.
    """
    i7e_sheet = None  # interface sheet obj. ie; com.sun.star...Sheet
    _reference_row_index = 0
    _reference_column_index = 0
    _content_row_start = None  # default start index of table_row iter
    _table_col_start = None  # default start index of table_col iter
    _snapshot = None
    exclusive_editor = False  # true if no concurrent editing will occur

    _all_sheets = {}  # all sheets so far instantiated, by repr string

    def __init__(
            self,
            i7e_sheet,  # used by subclasses
            reference_row_index=0,  # used by subclasses
            reference_column_index=0  # used by subclasses
    ) -> None:
        self.i7e_sheet = i7e_sheet
        self.reference_column_index = reference_column_index
        self.reference_row_index = reference_row_index
        self.sheet = self  # returns self, as required by WorkBookComponent
        assert repr(self) not in Sheet._all_sheets
        Sheet._all_sheets[repr(self)] = self

    @staticmethod
    def factory(i7e_sheet, ref_row_index=0, ref_col_index=0) -> 'Sheet':
        """
        Factory method return Sheet.
        This method does not create duplicate sheets,
        instead, it returns a reference to a pre-existing sheet
        if one exists.
        :return: Sheet
        """
        sheet_class = Office.get_sheet_class()
        key = sheet_class.key(i7e_sheet)
        try:
            return Sheet._all_sheets[key]
        except KeyError:
            return sheet_class(
                i7e_sheet=i7e_sheet,
                reference_column_index=ref_col_index,
                reference_row_index=ref_row_index
            )

    @staticmethod
    def key(i7e_sheet):
        return i7e_sheet

    def get_column(
            self,
            column_identifier: int or float or str
    ) -> 'Column':
        """
        Gets column by name if identifier is str, otherwise,
        attempts to get column by index.
        :param column_identifier: int, float, or str
        :return: Office.Column
        """
        if isinstance(column_identifier, str):
            return self.get_column_by_name(column_identifier)
        else:
            return self.get_column_by_index(column_identifier)

    def get_column_by_index(self, column_index: int) -> 'Column':
        """
        Gets column in Sheet by passed index.
        Implemented by sub-classes.
        :param column_index: int
        :return: Column
        """
        return Column.factory(
            sheet=self,
            index=column_index,
            reference_index=self.reference_column_index
        )

    def get_column_by_name(self, column_name: int or float or str) -> 'Column':
        """
        Gets column from a passed reference value which is compared
        to each cell value in the reference row.
        This function will return the first column whose name matches
        the passed value.
        :return: Office.Column
        """
        i = self.get_column_index_from_name(column_name)
        return self.get_column_by_index(i) if i is not None else None

    def get_column_index_from_name(
        self,
        column_name: int or float or str
    ) -> int or None:
        """
        Gets column index from name
        :param column_name: int, float, or str
        :return: int or None
        """
        # todo: cache this
        for x, cell in enumerate(self.reference_row):
            if cell.value == column_name:
                return x

    def get_row(self, row_identifier: int or float or str) -> 'Row':
        """
        Gets row by name if identifier is str, otherwise by index
        :param row_identifier: int, float, or str
        :return: Office.Row
        """
        if isinstance(row_identifier, str):
            return self.get_row_by_name(row_identifier)
        else:
            return self.get_row_by_index(row_identifier)

    def get_row_by_index(self, row_index: int or str) -> 'Row':
        """
        Gets row by passed index.
        Implemented by subclasses.
        :param row_index: int
        :return: Row
        """
        return Row.factory(
            sheet=self,
            index=row_index,
            reference_index=self.reference_row_index
        )

    def get_row_by_name(self, row_name: int or str or float) -> 'Row':
        """
        Gets row from a passed reference value which is compared
        to each cell value in the reference row.
        This function will return the first row whose name matches
        the passed value.
        :return: Office.Column
        """
        y = self.get_row_index_from_name(row_name)
        return self.get_row_by_index(y) if y is not None else None

    def get_row_index_from_name(
            self,
            row_name: int or float or str
    ) -> int or None:
        """
        Gets index of a row from passed name
        :param row_name: int, float, or str
        :return: int or None
        """
        for y, cell in enumerate(self.reference_column):
            if cell.value == row_name:
                return y

    def get_cell(self, cell_identifier, **kwargs) -> 'Cell':
        """
        Gets cell from Sheet.
        May be identified as;
        example_sheet.get_cell((x, y))
        example_sheet.get_cell((row_name, column_name))
        example_sheet.get_cell((row_name, y_int))
        Assumes that a passed number is a row or column index.
        If a number is to be passed as a row or sheet name,
        pass as a kwarg x_identifier_type='name' or
        y_identifier_type='name'.
        Also valid: x_identifier_type='index'
        :param cell_identifier: tuple
        :param kwargs: strings
        :return:
        """
        # if cell_identifier is list or tuple, get cell via
        # x, y coordinates
        if isinstance(cell_identifier, (list, tuple)):
            x_identifier = cell_identifier[0]
            y_identifier = cell_identifier[1]
            x_identifier_type = kwargs.get('x_identifier_type', None)
            y_identifier_type = kwargs.get('y_identifier_type', None)
            # sanity check
            assert x_identifier_type in ('index', 'name', None), \
                "x identifier type should be 'index', 'name', or None." \
                "Instead got %s" % x_identifier_type
            assert y_identifier_type in ('index', 'name', None), \
                "y identifier type should be 'index', 'name', or None." \
                'instead got %s' % y_identifier_type
            if (x_identifier_type == 'name' or
                x_identifier_type is None and isinstance(
                    x_identifier, str)):
                x = self.get_column_index_from_name(x_identifier)
            else:
                assert isinstance(x_identifier, int)  # sanity check
                x = x_identifier
            if (y_identifier_type == 'name' or
                y_identifier_type is None and isinstance(
                    y_identifier, str)):
                y = self.get_row_index_from_name(y_identifier)
            else:
                assert isinstance(y_identifier, int)  # sanity check
                y = y_identifier
            # We now have x and y indices for the cell
            # now we call the cell factory method, which returns a cell
            # of the correct type. The Cell factory method will not
            # create duplicate cells, instead it will return a
            # reference to the pre-existing cell in that sheet+position
            return Cell.factory(sheet=self, position=(x, y))

    @property
    def reference_row_index(self) -> int:
        """
        Gets index of reference row
        :return: int
        """
        return self._reference_row_index

    @reference_row_index.setter
    def reference_row_index(self, new_index: int) -> None:
        """
        Sets reference row by passing the index of the new row.
        Must be > 0
        :param new_index: int
        :return: None
        """
        if new_index < 0:
            raise IndexError('Reference row index must be > 0')
        self._reference_row_index = new_index

    @property
    def reference_row(self) -> 'Row':
        """
        Gets reference row
        :return: Office.Row
        """
        return self.get_row(self.reference_row_index)

    @property
    def reference_column_index(self) -> int:
        """
        Gets index of reference column
        :return: int
        """
        return self._reference_column_index

    @reference_column_index.setter
    def reference_column_index(self, new_index) -> None:
        """
        Sets reference column by passing the index of the new
        reference column.
        Must be > 0.
        :param new_index: int
        :return: None
        """
        if new_index < 0:
            raise IndexError('Reference row index must be > 0')
        self._reference_column_index = new_index

    @property
    def reference_column(self) -> 'Column':
        """
        Gets reference column
        :return: Office.Column
        """
        return self.get_column(self.reference_column_index)

    @property
    def columns(self) -> 'LineSeries':
        """
        Gets iterator of columns in sheet
        :return: Iterator[Column]
        """
        return LineSeries(reference_line=self.reference_row)

    @property
    def table_columns(self) -> 'LineSeries':
        """
        Gets iterator of columns in sheet's table contents
        :return: Iterator[Column]
        """
        return LineSeries(
            reference_line=self.reference_column,
            start_index=self.table_col_start_i
        )

    @property
    def table_col_start_i(self) -> int:
        """
        Gets index of first column in sheet's table.
        By default, this is the first column after the reference column.
        This value may also be explicitly set by passing an int to this
        property setter.
        :return: int
        """
        if self._table_col_start is not None:
            return self._table_col_start
        else:
            return self._reference_column_index + 1

    @table_col_start_i.setter
    def table_col_start_i(self, new_i: int) -> None:
        """
        Sets first column which is included in table_columns.
        :param new_i: int
        :return: None
        """
        if new_i is not None or not isinstance(new_i, int):
            raise TypeError(
                'New index should be an integer, or None. Got: %s'
                % repr(new_i)
            )
        self._table_col_start = new_i

    @property
    def rows(self) -> 'LineSeries':
        """
        Gets iterator of rows in Sheet.
        :return: Iterator[Row]
        """
        return LineSeries(reference_line=self.reference_column)

    @property
    def table_rows(self) -> 'LineSeries':
        """
        Gets iterator of table rows in Sheet
        :return: Iterator[Row]
        """
        return LineSeries(
            reference_line=self.reference_column,
            start_index=self.table_row_start_i
        )

    @property
    def table_row_start_i(self) -> int:
        """
        Gets index of first row in sheet's table.
        By default, this is the first row after the reference row.
        This value may also be explicitly set by passing an int to this
        property setter.
        :return: int
        """
        if self._content_row_start is not None:
            return self._content_row_start
        else:
            return self.reference_row_index + 1

    @table_row_start_i.setter
    def table_row_start_i(self, new_i: int) -> None:
        """
        Sets first row which is included in table_columns.
        :param new_i: int
        :return: None
        """
        if new_i is not None or not isinstance(new_i, int):
            raise TypeError(
                'New index should be an integer, or None. Got: %s'
                % repr(new_i)
            )
        self._content_row_start = new_i

    def take_snapshot(
            self,
            width: int=None,
            height: int=None,
            frozen_size: bool=False
    ):
        """
        Gets snapshot of sheet as it currently exists, and uses that
        for all reading and writing of values.
        The snapshot will by default include all values within the
        width of the reference row, and within the height of the
        reference column. Values outside that area may be overridden
        if the range is expanded.
        The snapshot can be prevented from growing by setting
        frozen_size to True.
        If a snapshot has already been taken, it is replaced, along
        with any changes made to it.
        :param width: int
        :param height: int
        :param frozen_size: bool
        :return: None
        """
        if height is None:
            height = len(self.reference_column)
        if width is None:
            width = len(self.reference_row)
        if height == 0 and width > 0:
            height = 1  # if width > 0, then a reference row was found
        if width == 0 and height > 0:
            width = 1  # if height > 0, then a reference col was found
        self._snapshot = self.Snapshot(self, width, height, frozen_size)

    def write_snapshot(self):
        """
        Writes values in snapshot to memory in one single write
        (much, much faster than writing each cell individually)
        :return: None
        """
        self._snapshot.write()

    def discard_snapshot(self):
        """
        Throws out snapshot along with all changes made to it
        :return: None
        """
        self._snapshot = None

    @property
    def snapshot(self) -> None or 'Snapshot':
        return self._snapshot

    @property
    def screen_updating(self) -> bool or None:
        """
        Gets bool of whether screen updating occurs on sheet.
        does nothing here, may be overridden by subclasses.
        returns None if this sheet type does not support this method.
        :return: bool
        """
        return

    @screen_updating.setter
    def screen_updating(self, new_bool: bool) -> None:
        """
        Sets whether sheet refreshes its display after update of
        values, etc.
        Does nothing here, subclasses may implement this method.
        :param new_bool: bool
        :return: None
        """
        return

    @property
    def parents(self):
        return  # nothing to yield or return

    @property
    def instantiated_parents(self):
        return  # nothing to yield or return

    def __str__(self) -> str:
        raise NotImplementedError

    def __repr__(self) -> str:
        raise NotImplementedError

    class Snapshot:
        """
        Class storing a sheet entirely in memory, so that individual
        reads and writes to a sheet can be grouped together.
        Snapshot is sub-classed within XW and Uno.
        """

        def __init__(
                self,
                sheet: 'Sheet',
                width: int,
                height: int,
                frozen_size: bool
        ) -> None:
            self._sheet = sheet
            self._height = height
            self._width = width
            self.frozen_size = frozen_size
            self._values = self._get_values()

        def _get_values(self) -> list:
            """
            Gets list of lists containing values of cells within snapshot
            :return: list[list[str, float or None]]
            """
            raise NotImplementedError

        def _grow(self, new_width: int=None, new_height: int=None) -> None:
            """
            Grows snapshot to new passed size.
            If passed width or height is smaller than the present size,
            the snapshot will stay the same size, it will not shrink.
            :param new_width: int
            :param new_height: int
            :return: None
            """
            if new_height < self._height:
                new_height = self._height
            if new_width < self._width:
                new_width = self._width
            height_difference = new_height - self._height
            width_difference = new_width - self._width
            # first add rows
            if height_difference:
                self._values += [[None] * new_width] * height_difference
            # then columns
            if width_difference:
                for i in range(0, self._height):  # for each pre-existing row
                    self._values[i] += [None] * width_difference
            self._width = new_width
            self._height = new_height

        def get_value(self, x: int, y: int) -> str or float or int or None:
            """"
            Gets value of cell at x, y.
            Throws IndexError if x or y is outside range of snapshot.
            :param x: int
            :param y: int
            :return str, float, int or None
            """
            try:
                row = self._values[y]
            except IndexError:
                raise IndexError('Snapshot:get_value: %s is outside height of '
                                 'snapshot. (height:%s)' %
                                 (x, self._height))
            else:
                try:
                    return row[x]  # return value
                except IndexError:
                    raise IndexError(
                        'Snapshot:get_value: %s is outside width of '
                        'snapshot. (width:%s)' %
                        (x, self._width))

        def set_value(self, x: int, y: int, value) -> None:
            """
            Sets value of cell at x, y. (to be committed to cell when
            snapshot is written.)
            Throws IndexError if x or y is outside range of snapshot
            :param x: int
            :param y: int
            :param value: Any
            :return: None
            """
            if not isinstance(value, (int, float, str, None)):
                raise TypeError(
                    'Snapshot:set_value: Passed value should be an int, float'
                    ' , str, or None. Got: %s' % repr(value))
            if x >= self._width or y >= self._height:
                if self.frozen_size:
                    raise IndexError(
                        'Snapshot:set_value: (%s, %s) is outside range of '
                        'snapshot (size: (%s, %s)' %
                        (x, y, self._width, self._height)
                    )
                self._grow(x + 1, y + 1)
            self._values[y][x] = value

        def write(self):
            """
            Commits values in snapshot to sheet in a single bulk write
            :return: None
            """
            raise NotImplementedError


class LineSeries:
    """Class storing collection of Line, Column, or Row objects"""

    COLUMNS_STR = 'columns'
    ROWS_STR = 'rows'

    def __init__(
            self,
            reference_line: 'Line',
            start_index: int=0,  # iterator start index
            end_index: int=None,  # iterator end index (exclusive)
    ) -> None:
        if not isinstance(reference_line, Line):
            raise TypeError('Expected LineSeries to be passed reference line.'
                            'Got instead: %s' % repr(reference_line))
        self.reference_line = reference_line
        self.start_index = start_index
        self.end_index = end_index

    def __getitem__(self, item: int or float or str):
        """
        If item is int, returns line of that index, otherwise looks
        for a line of that name.
        :param item: int, float, or str
        :return: Line or None
        """
        if isinstance(item, int):
            return self.get_by_index(item)
        else:
            return self.get_by_name(item)

    def __iter__(self):
        """
        Returns Generator that iterates over columns in LineSeries
        :return: Generator<Line>
        """
        # find whether this is a series of rows or columns
        if self.end_index is not None:
            ref_cells = self.reference_line[self.start_index:self.end_index]
        else:
            ref_cells = self.reference_line[self.start_index:]
        for cell in ref_cells:
            if self._contents_type == LineSeries.COLUMNS_STR:
                yield cell.column
            if self._contents_type == LineSeries.ROWS_STR:
                yield cell.rows

    def __len__(self) -> int:
        """
        Returns size of LineSeries
        :return: int
        """
        count = self.start_index
        try:  # it feels like there should be a better way to do this
            assert self.end_index is None or isinstance(self.end_index, int)
            # while there is a next cell, and it is inside range
            while self.__iter__().__next__() and \
                    (self.end_index is None or count + 1 < self.end_index):
                count += 1  # increment count
        except StopIteration:
            return count

    def get_by_name(self, name: int or float or str) -> 'Line':
        """
        Gets line from passed line name.
        Returns None if no line of that name is found.
        :param name: int, float or str
        :return: Line or None
        """
        for cell in self.reference_line:
            if cell.value == name:
                if self._contents_type == LineSeries.COLUMNS_STR:
                    return cell.column
                elif self._contents_type == LineSeries.ROWS_STR:
                    return cell.row

    def get_by_index(self, index: int) -> 'Line':
        """
        Gets line from passed line index
        :param index:
        :return: Line
        """
        if self._contents_type == 'rows':
            return self.sheet.get_row_by_index(index)
        elif self._contents_type == 'columns':
            return self.sheet.get_column_by_index(index)

    @property
    def sheet(self) -> Sheet:
        """
        Gets sheet that owns the Columns or Rows of this Lines obj.
        :return: Sheet
        """
        return self.reference_line.sheet

    @property
    def names(self):
        """
        Yields names of lines in LineList
        :return: int, float, or str
        """
        for line in self:
            yield line.name

    @property
    def named_only(self):
        """
        Yields only lines in this series that have line headers
        :return:
        """
        for line in self:
            if line.name:
                yield line

    @property
    def indexes(self):
        """
        Yields indexes of lines in LineList
        :return: int
        """
        for line in self:
            yield line.index

    @property
    def _contents_type(self) -> str:
        """
        Gets the str name of line series; either 'columns' or 'rows'
        :return: str
        """
        if isinstance(self.reference_line, Row):
            return 'columns'
        elif isinstance(self.reference_line, Column):
            return 'rows'
        else:
            raise TypeError('Expected reference_line to be Row or'
                            'Column. Got: %s' % repr(self.reference_line))


class Line(WorkBookComponent):
    """
    Abstract class for a line of cells.
    Sub-classed by both Row and Column
    """
    _all = {}  # overwritten in sub-classes.

    def __init__(
        self,
        sheet: Sheet,
        index: int,
        reference_index: int,
    ) -> None:
        # check if an instance already exists in dict of all Row/Col.
        # It shouldn't.
        assert (sheet, index) not in self._all
        self._all[(sheet, index)] = self  # add self to _all dict
        if not isinstance(sheet, Sheet):
            raise TypeError(
                'Expected subclass of Sheet. Instead got %s'
                % repr(sheet))
        if not isinstance(index, int):
            raise TypeError(
                'Expected line index to be an int. '
                'Instead got %s' % repr(index))
        if index < 0:
            raise ValueError('Index must be 0 or greater. Got: %s' % index)
        if not isinstance(reference_index, int):
            raise TypeError(
                'Expected reference name index to be an int, '
                'Instead got %s' % repr(reference_index))
        if reference_index < 0:
            raise ValueError('ref index must be 0 or greater. Got: %s' % index)
        self.sheet = sheet
        self.index = index
        self.reference_index = index

    def __getitem__(self, cell_identifier):  # returns Cell or Generator
        """
        Gets cell from passed identifier.
        If identifier is string, presumes it is a cell's name.
        If identifier is number, presumes it is a
        cell's index.
        To ensure the right method of fetching a cell is used,
        use .get_by_name or .get_by_index
        :param cell_identifier: str or int
        :return: Cell
        """
        assert isinstance(cell_identifier, (int, float, str, slice)), \
            'Expected cell_identifier to be number, str, or slice got %s ' \
            % cell_identifier
        if isinstance(cell_identifier, slice):
            return self.slice(cell_identifier)
        if isinstance(cell_identifier, int):
            return self.get_cell_by_index(cell_identifier)
        else:
            return self.get_cell_by_reference(cell_identifier)

    def __iter__(self):
        raise NotImplementedError
        # implemented by office program specific subclasses

    @WorkBookComponent.value_cache
    def __len__(self) -> int:
        count = 0
        for _ in self:
            count += 1
        return count

    @classmethod
    def exists(cls, sheet: Sheet, index: int):
        """
        Returns bool of whether a line of sheet+index already exists
        :param sheet: Sheet
        :param index: int
        :return: bool
        """
        return sheet, index in cls._all

    def slice(self, s: slice):  # return cell generator
        """
        Returns generator returning items in slice
        :param s: slice
        :return: Generator[Cell]
        """
        if s.start is None:
            start = 0
        else:
            start = s.start
        if s.stop is None:
            stop = len(self)
        else:
            stop = s.stop
        if s.step is not None:
            rng = range(start, stop, s.step)
        else:
            rng = range(start, stop)
        for i in rng:
            if i in range(len(self)):
                yield self[i]

    def get_cell_by_index(self, index: int) -> 'Cell':
        """
        Gets cell in Line at passed index.
        :param index: int
        :return: Cell
        """
        raise NotImplementedError
        # implemented by Row and Column in office program
        # specific subclasses

    def get_cell_by_reference(self, reference: str or float or int) -> 'Cell':
        for i, cell in enumerate(self._reference_line):
            if cell.value == reference:
                return self.get_cell_by_index(i)

    def get_iterator(self, axis: str) -> 'CellLine':
        assert axis == 'x' or axis == 'y'
        return CellLine(self.sheet, axis, self.index)

    def clear(self, include_header: bool = False) -> None:
        """
        Clears line of cells.
        If Include header is True; clears cell data in cells
        preceding and including header row.
        :param include_header: bool
        :return: None
        """
        [cell.clear() for i, cell in enumerate(self)
         if i > self.name_cell_index or include_header]

    @property
    def _reference_line(self) -> 'Line':
        """
        Gets reference line which is parallel to this Line and
        which is used to look up names of cells in this Line.
        Implemented in sub-classes.
        :return: Line
        """
        raise NotImplementedError

    @property
    def duplicates(self):
        """
        Returns generator of duplicate cells in Column.
        :return: cells (iterator)
        """
        cell_values = set()
        for cell in self:
            if cell.value_without_whitespace in cell_values:
                yield cell
            cell_values.add(cell.value_without_whitespace)

    @property
    def name_cell_index(self) -> int:
        """
        Gets the index of the cell which contains this line's name.
        :return: int
        """
        raise NotImplementedError

    @property
    def name(self) -> int or float or str or None:
        """
        Returns name of line, which is the value stored in the
        line's header cell, located in the sheet's reference
        row or column.
        :return: int, float, str or None
        """
        return self[self.name_cell_index].value

    def to_dict(self) -> dict:
        """
        Returns line values as dictionary, with cell values as values,
        and corresponding reference row values as keys.
        :return: dict
        """
        return {line_cell.value: ref_cell.value for
                line_cell, ref_cell in zip(self, self._reference_line)}

    def __repr__(self) -> str:
        return '%s(sheet=%s, index(0-base)=%s, ref_index=%s) name: %s' % (
            self.__class__.__name__,
            repr(self.sheet),
            self.index,
            self.reference_index,
            self.name
        )

    def __str__(self) -> str:
        return '%s[index(0-base): %s] name: %s' % (
            self.__class__.__name__,
            self.index,
            self.name
        )

    @property
    def parents(self):
        yield self.sheet

    @property
    def instantiated_parents(self):
        yield self.sheet


class Column(Line):
    """
    Abstract Column class, extended by Office.XW.Column and Office.Uno.Column
    """
    _all = {}  # dict storing all unique sheet+index possibilities

    @staticmethod
    def factory(sheet: 'Sheet', index: int, reference_index: int) -> 'Column':
        """
        Factory returning a Row belonging to sheet, at passed index,
        with cell name/keys determined by reference_index.
        :param sheet: Sheet
        :param index: int
        :param reference_index: int
        :return: Column
        """
        # first try to find a pre-existing row with that sheet + index
        column_key = sheet, index  # sheet instance is expected to be unique
        try:
            column = Column._all[column_key]
        except KeyError:
            column = Office.get_column_class()(sheet, index, reference_index)
        return column

    def get_cell_by_index(self, index: int) -> 'Cell':
        """
        Gets cell in Column at passed index.
        :param index: int
        :return: Cell
        """
        if not isinstance(index, int):
            raise TypeError(
                'get_cell_by_index: passed non-int index: %s' % index
            )
        if index < 0:
            raise ValueError(
                'get_cell_by_index: passed index is < 0: %s' % index
            )
        return self.sheet.get_cell((self.index, index))

    @property
    def _reference_line(self) -> 'Line':
        return self.reference_column

    @property
    def reference_column(self) -> 'Column':
        return self.sheet.reference_column

    @property
    def name_cell_index(self) -> int:
        """
        Gets the index of the cell which contains this
        Column's name.
        :return: int
        """
        return self.sheet.reference_row_index


class Row(Line):
    """
    Abstract Row obj. Extended by Office.XW.Row and Office.Uno.Row
    """
    _all = {}  # dict storing all unique sheet+index possibilities

    @staticmethod
    def factory(sheet: 'Sheet', index: int, reference_index: int) -> 'Row':
        """
        Factory returning a Row belonging to sheet, at passed index,
        with cell name/keys determined by reference_index.
        :param sheet: Sheet
        :param index: int
        :param reference_index: int
        :return: Row
        """
        # first try to find a pre-existing row with that sheet + index
        row_key = sheet, index
        try:
            row = Row._all[row_key]
        except KeyError:
            row = Office.get_row_class()(sheet, index, reference_index)
        return row

    def get_cell_by_index(self, index: int) -> 'Cell':
        """
        Gets cell in Row at passed index.
        :param index: int
        :return: Cell
        """
        if not isinstance(index, int):
            raise TypeError(
                'get_cell_by_index: passed non-int index: %s' % index
            )
        if index < 0:
            raise ValueError(
                'get_cell_by_index: passed index is < 0: %s' % index
            )
        return self.sheet.get_cell((index, self.index))

    @property
    def _reference_line(self) -> 'Line':
        return self.reference_row

    @property
    def reference_row(self) -> 'Row':
        """
        Gets reference row.
        This is the row that contains the names of the
        intersecting columns, allowing fetching of cells in
        this row via passage of a reference string
        :return: Row
        """
        return self.sheet.reference_row

    @property
    def name_cell_index(self) -> int:
        """
        Gets the index of the cell which contains this Row's name.
        :return: int
        """
        return self.sheet.reference_column_index


class Cell(WorkBookComponent):
    """ Class handling usage of a single cell in office worksheet """
    _all_cells = {}  # dict of all created cells, prevents duplication

    def __init__(
            self,
            sheet: Sheet,
            position: tuple
    ) -> None:
        assert len(position) == 2
        assert all([isinstance(item, int) for item in position])
        self.position = tuple(position)
        self.sheet = sheet

    @staticmethod
    def factory(sheet: Sheet, position: tuple) -> 'Cell':
        """
        Gets cell belonging to sheet, with passed position.
        If a cell with the same sheet + position already exists,
        returns that cell instead.
        :param sheet: Sheet
        :param position: tuple[int, int]
        :return: Cell
        """
        # first try to return an existing cell
        cell_key = repr(sheet), position
        try:
            cell = Cell._all_cells[cell_key]
        except KeyError:
            # if cell does not exist, create it
            Cell._all_cells[cell_key] = cell = \
                Office.get_cell_class()(sheet, position)
        return cell

    def set_color(self, color: int or list or tuple or Color) -> None:
        """
        Sets color in cell to that passed as
        integer (as in a color hex code),
        list or tuple (containing r,g,b values)
        or a Color obj.
        :param color: int, list, tuple, or Color
        :return: None
        """
        raise NotImplementedError

    def get_color(self) -> int:
        """
        Gets color contained in cell as an integer.
        :return: int
        """
        raise NotImplementedError

    def remove_whitespace(self) -> None:
        """
        Edits cell value to remove tab, linefeed, return, form-feed,
        and vertical tab characters.
        :return: None
        """
        self.value = self.value_without_whitespace

    def clear(self):
        """Clears cell by setting value to None and color to default"""
        self.value = None
        self.set_color(DEFAULT_COLOR)

    @property
    def row(self) -> Row:
        return self.sheet.get_row(self.y)

    @property
    def column(self) -> Column:
        return self.sheet.get_column(self.x)

    @property
    def has_whitespace(self) -> bool:
        """
        Gets bool of whether cell string contains whitespace.
        If cell contains a number, returns False.
        :return: bool
        """
        return self.value_without_whitespace != self.value

    @property
    def value_without_whitespace(self) -> str:
        """
        Gets value of cell without whitespace.
        If cell is not a string, returns value unchanged.
        :return:
        """
        if isinstance(self.value, str):
            return ' '.join(self.value.split())
        else:
            return self.value

    @property
    def value(self) -> int or float or str or None:
        """
        Gets value contained in sheet cell.
        Does not return only number values.
        :return: int, float, str, or None
        """
        raise NotImplementedError

    @value.setter
    def value(self, new_value: str or int or float or None) -> None:
        """
        Sets cell value.
        :param new_value: str, int, float, or None
        :return: None
        """
        raise NotImplementedError

    @property
    def string(self) -> str:
        """
        Gets string value of cell.
        If stored value is str, returns str as is. Otherwise gets
        string of stored value, or empty string if None.
        :return: str
        """
        raise NotImplementedError

    @string.setter
    def string(self, new_string: str) -> None:
        """
        Sets string value of cell
        :param new_string: str
        :return: None
        """
        raise NotImplementedError

    @property
    def float(self):
        """
        Gets float value of cell.
        If cell contains a string or None, returns 0.
        :return: float
        """
        raise NotImplementedError

    @float.setter
    def float(self, new_float: int or float) -> None:
        """
        Sets float value of cell.
        :param new_float: int or float
        :return:
        """
        raise NotImplementedError

    @property
    def x(self) -> int:
        """
        Gets x position of cell
        :return: int
        """
        return self.position[0]

    @property
    def y(self) -> int:
        """
        Gets y position of cell
        :return: int
        """
        return self.position[1]

    @property
    def parents(self):
        """
        Returns generator iterating over parent instances.
        In the case of Cell this means row, column, sheet instances
        :return: Generator[WorkBookComponent]
        """
        yield self.row
        yield self.column
        yield self.sheet

    @property
    def instantiated_parents(self):
        """
        Returns parents of this cell that have been instantiated.
        This method was written for the purpose of clearing parent
        caches.
        :return: Generator[WorkBookComponent]
        """
        # yield row
        if Row.exists(self.sheet, self.y):
            yield self.row
        if Column.exists(self.sheet, self.x):
            yield self.row
        yield self.sheet

    def __repr__(self) -> str:
        """
        Gets cell repr with sheet, position, and value
        :return: str
        """
        return 'Cell(%s, %s) Value: %s' % (
            self.sheet, self.position, self.value.__repr__()
        )

    def __str__(self) -> str:
        return 'Cell[%s, Value: %s]' % (self.position, self.value.__repr__())


class CellLine:
    """
    Generator iterator that returns cells of a particular row or column
    """
    sheet = None
    axis = None
    index = None
    i = 0
    highest_inhabited_i = -1

    # max_i = 0

    def __init__(self, sheet: Sheet, axis: str, index: int) -> None:
        assert axis in ('x', 'y')
        if not isinstance(sheet, Sheet):
            raise TypeError('CellLine Constructor sheet arg should be a Sheet.'
                            ' Got instead: %s' % sheet.__repr__())
        if not isinstance(index, int):
            raise TypeError('CellLine __init__ index arg should be int. Got: '
                            '%s' % index.__repr__())
        self.sheet = sheet
        self.axis = axis
        self.index = index

    def __iter__(self):
        return self

    def __next__(self) -> 'Cell':
        # set starting x, y values
        x, y = (self.index, self.i) if self.axis == 'y' else \
            (self.i, self.index)
        cell = self.sheet.get_cell((x, y))  # get first cell
        # if cell is empty, look to see if a cell with a value follows.
        if cell.string == '' and self.i > self.highest_inhabited_i:
            for i in range(1, MAX_CELL_GAP):
                test_x, test_y = (self.index, self.i + i) if \
                    self.axis == 'y' else (self.i + i, self.index)
                test_cell = self.sheet.get_cell((test_x, test_y))
                if test_cell.string != '':
                    # if there is, mark that index as the highest i searched
                    # and break.
                    self.highest_inhabited_i = self.i + i
                    break
            else:
                # otherwise end iteration
                raise StopIteration()
        self.i += 1
        return cell


class Interface:
    """Abstract class inherited from by XW and Uno interfaces."""

    class Model:
        pass

    class Sheet:
        pass

    class Line:
        pass

    class Column:
        pass

    class Row:
        pass

    class Cell:
        pass


class Office(Model):
    """
    Handles interface with workbook.

    This may not need to be a class, but any independent functions appear
    as their own macro, so this is instead its own class

    If instantiated, provides methods for finding and using models or
    sheets from different office programs. In this use, it can be
    used as a normal interface Model
    """
    MIN_TIME_BETWEEN_UPDATES = 1  # time in seconds between updates of models

    def __init__(self):
        self._interfaces = {}
        self.last_update_t = 0

    def update_models(self):
        # add interfaces that are available but not yet instantiated
        # first get names of available interfaces
        available_interfaces = self.get_interfaces()
        for interface_name in available_interfaces:
            if interface_name in self._interfaces:
                continue
            # if interface name is not currently a key, it is not being
            # used despite being available. Try to instantiate it.
            try:
                interface_model = self.get_model(interface_name)
                self._interfaces[interface_name] = interface_model
            except NoInterfaceConnectionException:
                pass
        # remove interfaces that are no longer available
        for interface_name in self._interfaces:
            if interface_name not in available_interfaces:
                del self._interfaces[interface_name]
        # reset time of last update
        self.last_update_t = time.time()

    def __iter__(self):
        """
        Yields sheets in model
        :return: Iterable[Sheet]
        """
        return self.sheets

    @property
    def interfaces(self):
        if self.time_since_last_update > self.MIN_TIME_BETWEEN_UPDATES:
            self.update_models()
        return self._interfaces

    @property
    def sheet_names(self):
        for interface_model in self.interfaces.values():
            assert isinstance(interface_model, Model)
            for sheet_name in interface_model.sheet_names:
                yield sheet_name

    @property
    def sheets(self):
        for interface_model in self.interfaces.values():
            assert isinstance(interface_model, Model)
            for sheet in interface_model.sheets:
                yield sheet

    @property
    def has_connection(self) -> bool:
        return any([itf.has_connection for itf in self.interfaces.values()])

    @property
    def time_since_last_update(self) -> float:
        return time.time() - self.last_update_t

    def sheet_exists(self, *sheet_name: str) -> str:
        for name in sheet_name:
            for interface in self.interfaces.values():
                assert isinstance(interface, Model)
                result = interface.sheet_exists(name)
                if result:
                    return result

    def __getitem__(self, item: str or int):
        for interface in self.interfaces.values():
            result = interface[item]
            if result is not None:
                return result

    class XW(Interface):
        """
        Handles XLWings interfacing with Office program
        """

        class Model(Model):
            """
            XW data model, extends Model superclass
            """
            def __init__(self, app_=None):
                if app_:
                    self.active_app = app_
                else:
                    try:
                        self.active_app = xw.apps[0]  # get first app open
                    except IndexError:
                        raise NoInterfaceConnectionException(
                            'Office does not appear to have any running '
                            'instances.'
                        )
                # there should be only one open at a given time usually,
                # if any.

            def sheet_exists(self, *sheet_name: str) -> str:
                """
                Tests if sheet exists in any book.
                May be passed multiple sheet names.
                Returns first passed name that exists in books, or None
                :param sheet_name: str
                :return: str
                """
                for sheet_name_ in sheet_name:
                    if "::" in sheet_name_:
                        # if book/sheet name separator is in sheet_name,
                        # first find the book, then sheet
                        book_name, sheet_name_ = sheet_name_.split("::")
                        try:
                            book = self.active_app.books[book_name]
                            sheet = book.sheets[sheet_name_]
                        except KeyError:
                            continue
                        else:
                            assert sheet.name == sheet_name_
                            return sheet_name_
                    else:
                        # otherwise just find the sheet name
                        for sheet in self._xw_sheets:
                            if sheet_name_ == sheet.name:
                                return sheet_name_

            def __getitem__(self, item: str or int):
                """
                Gets passed item, returning the sheet of that name.
                :param item:
                :return: Sheet
                """
                if isinstance(item, str) and "::" in item:
                    # split and find book + name
                    book_name, sheet_name = item.split("::")
                    return Sheet.factory(
                        self.active_app.books[book_name].sheets[sheet_name]
                    )
                else:
                    # otherwise just look everywhere
                    for sheet in self._xw_sheets:
                        if sheet.name == item:
                            return Sheet.factory(
                                sheet
                            )

            @property
            def books(self):
                """
                Returns dict? of books open
                :return: dict? of books.
                """
                return self.active_app.books

            @property
            def _xw_sheets(self):
                """
                Yields each found xw sheet object in model
                :return: XW Sheet iterator
                """
                for xw_book in self.books:
                    for xw_sheet in xw_book.sheets:
                        yield xw_sheet

            @property
            def sheets(self):
                """
                Generator returning each sheet in Model.
                Weird implementation here to make it align with
                PyUno interface. This returns all sheets in all
                books open.
                :return: Sheet
                """
                for xw_sheet in self._xw_sheets:
                    yield Sheet.factory(xw_sheet)

            @property
            def sheet_names(self):
                """
                Gets iterable of names of usable sheets in Model
                :return: iterator
                """
                for book in self.books:
                    for sheet in book.sheets:
                        yield "%s::%s" % (book.name, sheet.name)

            @property
            def has_connection(self):
                return len(self.books) != 0

        class Sheet(Sheet):
            """
            XW Sheet
            """
            def __init__(
                    self,
                    i7e_sheet,
                    reference_row_index=0,
                    reference_column_index=0
            ) -> None:
                super().__init__(
                    i7e_sheet=i7e_sheet,
                    reference_column_index=reference_column_index,
                    reference_row_index=reference_row_index
                )

            @staticmethod
            def key(i7e_sheet):
                return 'Sheet[%s::%s]' % (
                    i7e_sheet.name,
                    i7e_sheet.book.fullname,
                )

            @property
            def screen_updating(self) -> None:
                return self.i7e_sheet.book.app.screen_updating

            @screen_updating.setter
            def screen_updating(self, new_bool: bool) -> None:
                self.i7e_sheet.book.app.screen_updating = new_bool

            @Sheet.enduring_cache
            def __str__(self) -> str:
                return 'Sheet[%s::%s]' % (
                    self.i7e_sheet.name,
                    self.i7e_sheet.book.name,
                )

            @Sheet.enduring_cache  # this Sheet's repr should not change
            def __repr__(self) -> str:
                return 'Sheet[%s::%s]' % (
                    self.i7e_sheet.name,
                    self.i7e_sheet.book.fullname,
                )

            class Snapshot(Sheet.Snapshot):
                """
                Snapshot of an XW sheet.
                """

                def _get_values(self) -> list:
                    assert isinstance(self._width, int)
                    assert isinstance(self._height, int)
                    assert (self._width == 0) == (self._height == 0)
                    if self._width == 0 and self._height == 0:
                        values = [[]]
                    elif self._width == 1 and self._height == 1:
                        values = [[self._sheet.i7e_sheet.range('A1').value]]
                    elif self._height == 1:
                        values = [self._sheet.i7e_sheet.range(
                            'A1', (1, self._width)
                        ).value]
                    elif self._width == 1:
                        values = [[value] for value in
                                  self._sheet.i7e_sheet.range(
                                  'A1', (self._height, 1)
                                  )]
                    elif self._width > 1 and self._height > 1:
                        values = self._sheet.i7e_sheet.range(
                            'A1',  # start cell
                            (self._height, self._width)  # end cell
                        ).value
                    else:
                        raise ValueError(
                            'Snapshot:_get_values: width, height were %s, %s' %
                            self._width, self._height)
                    assert values is not None  # just sanity checking
                    return values

                def write(self):
                    self._sheet.i7e_sheet.range('A1').value = self._values

        class Line(Line):
            """
            XW Line
            """
            pass  # no methods defined here at this time.
            # keeping for MR0 purposes

        class Column(Line, Column):
            """
            XW Column
            """
            def __init__(
                    self,
                    sheet: Sheet,
                    column_index: int,
                    reference_column_index: int=0):
                super().__init__(
                    sheet=sheet,
                    index=column_index,
                    reference_index=reference_column_index
                )

            def __iter__(self):
                return self.get_iterator(axis='y')

        class Row(Line, Row):
            """
            XW Row
            """
            def __init__(
                    self,
                    sheet: Sheet,
                    row_index: int,
                    reference_row_index: int=0
            ) -> None:
                super().__init__(
                    sheet=sheet,
                    index=row_index,
                    reference_index=reference_row_index,
                )

            def __iter__(self):
                return self.get_iterator(axis='x')

        class Cell(Cell):
            """
            XW Cell
            """

            def set_color(self, color: int or list or tuple) -> None:
                if color >= 0:
                    color = Color(color)
                    self._range.color = color.rgb
                elif color == -1:
                    self._range.color = None

            def get_color(self) -> int:
                color_int = self._range.color
                if color_int is None:
                    color_int = -1
                return color_int

            @property
            def _range(self):
                """
                Gets XW Range obj for this cell
                :return: xlwings.Range
                """
                x, y = self.position
                x += 1
                y += 1  # correct to excel 1 based index
                # XW passes position tuples as row, column
                return self.sheet.i7e_sheet.range(y, x)

            @property
            @Cell.value_cache
            def value(self) -> int or float or str or None:
                if self.sheet.snapshot:  # if sheet has a snapshot:
                    try:  # try to get value from snapshot
                        return self.sheet.snapshot.get_value(self.x, self.y)
                    except IndexError:
                        pass  # if it does not contain this cell x,y: get range
                return self._range.value

            @value.setter
            @Cell.clear_cache
            def value(self, new_v) -> None:
                if self.sheet.snapshot:  # if sheet has a snapshot
                    try:
                        self.sheet.snapshot.set_value(self.x, self.y, new_v)
                        return
                    except IndexError:
                        pass  # if value outside snapshot bounds, set normally
                self._range.value = new_v

            @property
            def float(self):
                # XW will only return number (float), str or None in most
                # cases, others include Date, (etc)?
                if isinstance(self.value, float):
                    return self.value
                else:
                    return 0.

            @property
            def string(self):
                if self.value is not None:
                    string = str(self.value)
                    # remove unneeded digits
                    if isinstance(self.value, float) and string[-2:] == '.0':
                        string = string[:-2]
                    return string
                else:
                    return ''

    class Uno(Interface):
        """
        Handles Uno interfacing with Office program
        """

        class Model(Model):
            """
            Handles usages of PyUno Model
            """

            def __init__(self) -> None:
                # not an error; provided by macro caller
                # noinspection PyUnresolvedReferences
                desktop = XSCRIPTCONTEXT.getDesktop()
                py_uno_model = desktop.getCurrentComponent()
                if not hasattr(py_uno_model, 'Sheets'):
                    raise AttributeError(
                        'Model does not have Sheets. '
                        'This macro needs to be run from a calc workbook.'
                    )
                self.model = py_uno_model

            def __getitem__(self, item: str or int) -> Sheet:
                """
                Gets identified sheet.
                :param item: str or int
                :return: Sheet
                """
                assert isinstance(item, (str, int))
                # try to get appropriate sheet from uno model.
                # If sheet index or name cannot be found, raise a more
                # readable error message than the terribly unhelpful
                # uno message.
                if isinstance(item, int):
                    try:
                        return Office.Uno.Sheet(
                            self.model.Sheets.getByIndex(item))
                    except:  # can't seem to put the actual exception
                        # class here
                        raise IndexError('Could not retrieve sheet at index'
                                         '%s' % repr(item))
                else:
                    try:
                        return Office.Uno.Sheet(
                            self.model.Sheets.getByName(item))
                    except:
                        raise KeyError('Could not retrieve sheet with name %s'
                                       % repr(item))

            def sheet_exists(self, *args: str) -> str:
                """
                Checks each string passed as arg to see if it exists as a
                sheet name. If so, returns it, otherwise, moves to the next
                :param args: strings
                :return: str of first viable sheet name or None if no
                viable name is found
                """
                assert all([isinstance(arg, str) for arg in args])
                for sheet_name in args:
                    try:
                        self.model.Sheets.getByName(sheet_name)
                    except:  # todo: find actual exception class
                        pass
                    else:
                        return sheet_name

            @property
            def sheets(self):
                """
                Generator returning each sheet in Model / Book
                :return: Sheet
                """
                i = 0
                while True:  # loop until break
                    try:
                        yield Office.Uno.Sheet(self.model.Sheets.getByIndex(i))
                    except:
                        break
                    else:
                        i += 1

            @property
            def sheet_names(self):
                """
                Returns tuple of sheet names in model / current book
                :return: tuple
                """
                return self.model.Sheets.ElementNames

            @property
            def has_connection(self):
                return True  # can't lose connection in a macro

        class Sheet(Sheet):
            """
            Handles usage of a single Uno workbook sheet
            """

            def __init__(
                    self,
                    i7e_sheet,
                    reference_row_index=0,
                    reference_column_index=0
            ) -> None:
                super().__init__(
                    i7e_sheet=i7e_sheet,
                    reference_row_index=reference_row_index,
                    reference_column_index=reference_column_index
                )

        class Line(Line):
            pass  # no methods defined here anymore,
            # keeping this in place for MRO purposes

        class Column(Line, Column):
            """
            Handles usage of a column within a sheet
            """
            def __init__(
                    self,
                    sheet: Sheet,
                    column_index: int,
                    reference_column_index: int=0):
                super().__init__(
                    sheet=sheet,
                    index=column_index,
                    reference_index=reference_column_index
                )

            def __iter__(self):
                """
                Returns iterable line of cells
                :return: Iterable
                """
                return self.get_iterator(axis='y')

        class Row(Line, Row):
            """
            Handles usage of a row within a sheet
            """

            def __init__(
                    self,
                    sheet: Sheet,
                    row_index: int,
                    reference_row_index: int=0
            ) -> None:
                super().__init__(
                    sheet=sheet,
                    index=row_index,
                    reference_index=reference_row_index,
                )

            def __iter__(self):
                return self.get_iterator(axis='x')

        class Cell(Cell):
            """
            Handles usage of an individual cell
            """
            def set_color(self, color):
                """
                Sets cell background color
                :param color: int, list or tuple
                """
                assert isinstance(color, (int, tuple, list))
                if isinstance(color, int):
                    color_int = color
                else:
                    color_int = color[0] * 256 ** 2 + color[1] * 256 + color[2]
                self._source_cell.CellBackColor = color_int

            def get_color(self) -> int:
                return self._source_cell.CellBackColor

            @property
            def _uno_sheet(self):
                """
                Gets uno Sheet obj.
                :return: uno Sheet obj
                """
                return self.sheet.i7e_sheet

            @property
            def _source_cell(self):
                """
                Gets PyUno cell from which values are drawn
                :return:
                """
                return self._uno_sheet.getCellByPosition(*self.position)

            @property
            @Cell.value_cache
            def value(self) -> int or float or str:
                """
                Gets value of cell.
                :return: str or float
                """
                # get cell value type after formula evaluation has been
                # carried out. This will return the cell value's type
                # even if it is not a formula
                t = self._source_cell.FormulaResultType.value
                if t == 'TEXT':
                    return self._source_cell.getString()
                elif t == 'VALUE':
                    return self._source_cell.getValue()

            @value.setter
            @Cell.clear_cache
            def value(self, new_value: int or float or str) -> None:
                """
                Sets source cell string and number value appropriately for
                a new value.
                This does not handle formulas at the present time.
                :param new_value: int, float, or str
                """
                assert isinstance(new_value, (str, int, float))
                if isinstance(new_value, str):
                    self.string = new_value
                else:
                    self.float = new_value

            @property
            @Cell.value_cache
            def string(self) -> str:
                """
                Returns string value directly from source cell
                :return: str
                """
                return self._source_cell.getString()

            @string.setter
            @Cell.clear_cache
            def string(self, new_string: str) -> None:
                """
                Sets string value of source cell directly
                :param new_string: str
                """
                assert isinstance(new_string, str)
                self._source_cell.setString(new_string)

            @property
            @Cell.value_cache
            def float(self) -> float:
                """
                Returns float value directly from source cell 'value'
                :return: float
                """
                return self._source_cell.getValue()

            @float.setter
            @Cell.clear_cache
            def float(self, new_float: int or float) -> None:
                """
                Sets float value of source cell directly
                :param new_float: int or float
                :return: None
                """
                assert isinstance(new_float, (int, float))
                new_value = float(new_float)
                self._source_cell.setValue(new_value)

    @classmethod
    def get_interfaces(cls) -> set:
        interfaces = set()
        if cls._uno_interface_available():
            interfaces.add('Uno')
        if cls._xw_interface_available():
            interfaces.add('XW')
        return interfaces

    @staticmethod
    def _uno_interface_available():
        try:
            XSCRIPTCONTEXT  # if this variable exists, PyUno is being used.
        except NameError:
            return False
        else:
            return True

    @staticmethod
    def _xw_interface_available():
        return xw is not None

    @staticmethod
    def get_interface() -> str or None:
        """
        Test for what interface is using this macro, and return the string
        of the appropriate class that should be used.
        :return: str or None if no interface can be determined
        """
        # test for Python Uno
        try:
            XSCRIPTCONTEXT  # if this variable exists, PyUno is being used.
        except NameError:
            pass
        else:
            return 'Uno'

        if xw is not None:
            return 'XW'

        # otherwise, return None / False

    @classmethod
    def get_interface_class(cls, interface=None) -> Interface:
        """Gets interface class, ie, Uno or XW"""
        if interface is None:
            interface = Office.get_interface()  # gets str name of interface
        if not interface:
            raise ValueError('Should be run as macro using XLWings or PyUno.'
                             'Neither could be detected.')
        return getattr(cls, interface)

    @classmethod
    def get_model(cls, interface_name=None) -> Model:
        # get model class and instantiate
        return cls.get_model_class(interface_name)() 

    @classmethod
    def get_model_class(cls, interface_name=None) -> type:
        """Gets appropriate Model class"""
        return cls.get_interface_class(interface_name).Model

    @classmethod
    def get_sheet_class(cls, interface_name=None) -> type:
        """Gets appropriate Sheet class"""
        return cls.get_interface_class(interface_name).Sheet

    @classmethod
    def get_column_class(cls, interface_name=None) -> type:
        """Gets appropriate Column class"""
        return cls.get_interface_class(interface_name).Column

    @classmethod
    def get_row_class(cls, interface_name=None) -> type:
        """Gets appropriate Row class"""
        return cls.get_interface_class(interface_name).Row

    @classmethod
    def get_cell_class(cls, interface_name=None) -> type:
        """Gets appropriate Cell class"""
        return cls.get_interface_class(interface_name).Cell


class Color:
    """
    Handles color conversions such as hex -> RGB or RGB -> hex
    """
    color = 0

    def __init__(self, color):
        if isinstance(color, int):
            self.color = color  # store as int
        elif isinstance(color, tuple):
            if len(color) != 3:
                raise ValueError(
                    "Color: RGB tuple should be len 3. got: %s" % color
                )
            if any([(not isinstance(value, int) or value > 255)
                    for value in color]):
                raise ValueError(
                    "Color: each value in color rgb tuple should be an int"
                    "between 0 and 255. Got: %s" % color
                )
            r = color[0]
            g = color[1]
            b = color[2]
            self.color = (r << 16) + (g << 8) + b

        elif isinstance(color, str):
            raise ValueError("Color does not yet support string colors")
        elif isinstance(color, Color):
            self.color = color.color  # color has stopped sounding like a word
        else:
            raise TypeError("Color constructor was passed an "
                            "unknown color identifier: %s" % color)

    @property
    def rgb(self):
        r = (self.color >> 16) & 255
        g = (self.color >> 8) & 255
        b = self.color & 255
        return r, g, b


_worker_pool = None


def _get_pool():
    """
    Gets worker pool for use across interfaces
    :return: mp.Pool
    """
    global _worker_pool
    if _worker_pool is None:
        _worker_pool = mp.Pool(mp.cpu_count())
    return _worker_pool


def _async(func):
    """
    Applies the function asynchronously and does not wait for the result.

    If the result of the function is important, and the function should
    not be applied asynchronously, use the _worker_pool directly
    :param func: callable
    :return: None
    """
    def wrapper(self, *args, **kwargs):
        _get_pool().apply_async(func, args, kwargs)

    return wrapper


def _async_and_return(func):
    """
    Applies the function in a separate process and waits for the result
    This has no performance advantage over running a function in the
    current process, but it can facilitate certain py-win32 functions
    that are problematic when run in multiple threads of the
    same process.
    :return: something - result of func
    """
    def wrapper(self, *args, **kwargs):
        return _get_pool().apply(func, args, kwargs).get()

    return wrapper<|MERGE_RESOLUTION|>--- conflicted
+++ resolved
@@ -24,25 +24,28 @@
     SOFTWARE.
 """
 
-import logging
-import time
-
 try:
-    import xlwings as xw
-except ImportError as e:
-    xw = None
-    logging.info('xlwings is not installed or could not be imported: %s' % e)
-
-<<<<<<< HEAD
-import time
-import multiprocessing as mp
-=======
-try:
-    import pythoncom
-except ImportError as e:
+    import logging
+    import time
+    import multiprocessing
+
+    try:
+        import xlwings as xw
+    except ImportError as e:
+        xw = None
+        logging.info('xlwings is not installed or could not be imported: %s' % e)
+
+    try:
+        import pythoncom
+    except ImportError as e:
+        pythoncom = None
+        logging.info('pythoncom is not installed or could not be imported: %s' % e)
+
+except ImportError:
+    logging = None
+    time = None
+    xlwings = None
     pythoncom = None
-    logging.info('pythoncom is not installed or could not be imported: %s' % e)
->>>>>>> 19128ff6
 
 MAX_CELL_GAP = 10  # max distance between inhabited cells in the workbook
 CACHING = True  # whether or not cells should cache accessed values
@@ -2324,48 +2327,4 @@
         r = (self.color >> 16) & 255
         g = (self.color >> 8) & 255
         b = self.color & 255
-        return r, g, b
-
-
-_worker_pool = None
-
-
-def _get_pool():
-    """
-    Gets worker pool for use across interfaces
-    :return: mp.Pool
-    """
-    global _worker_pool
-    if _worker_pool is None:
-        _worker_pool = mp.Pool(mp.cpu_count())
-    return _worker_pool
-
-
-def _async(func):
-    """
-    Applies the function asynchronously and does not wait for the result.
-
-    If the result of the function is important, and the function should
-    not be applied asynchronously, use the _worker_pool directly
-    :param func: callable
-    :return: None
-    """
-    def wrapper(self, *args, **kwargs):
-        _get_pool().apply_async(func, args, kwargs)
-
-    return wrapper
-
-
-def _async_and_return(func):
-    """
-    Applies the function in a separate process and waits for the result
-    This has no performance advantage over running a function in the
-    current process, but it can facilitate certain py-win32 functions
-    that are problematic when run in multiple threads of the
-    same process.
-    :return: something - result of func
-    """
-    def wrapper(self, *args, **kwargs):
-        return _get_pool().apply(func, args, kwargs).get()
-
-    return wrapper+        return r, g, b