--- conflicted
+++ resolved
@@ -217,12 +217,9 @@
     i7e_sheet = None  # interface sheet obj. ie; com.sun.star...Sheet
     _reference_row_index = 0
     _reference_column_index = 0
-<<<<<<< HEAD
     _content_row_start = None  # default start index of table_row iter
     _table_col_start = None  # default start index of table_col iter
-=======
     exclusive_editor = False  # true if no concurrent editing will occur
->>>>>>> c124a490
 
     def __init__(
             self,
