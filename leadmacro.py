--- conflicted
+++ resolved
@@ -409,20 +409,14 @@
             Office.Uno.Column,
             Office.Uno.Row
         ))
-        print('contents: ' + self._contents_type)
-        print('line_type: %s' % self.reference_line)
         for cell in self.reference_line:
             if self._contents_type == 'rows':
                 yield cell.row
             elif self._contents_type == 'columns':
                 yield cell.column
-<<<<<<< HEAD
-
-=======
             else:
                 assert False
-                
->>>>>>> e6da97e8
+
     def __len__(self):
         """
         Returns size of LineSeries
@@ -1075,9 +1069,7 @@
                 return Office.XW.Cell(self.sheet, (self.index, index))
 
             def __iter__(self):
-                iterator = self.get_iterator(axis='y')
-                print(iterator)
-                return iterator
+                return self.get_iterator(axis='y')
 
         class Row(Line, Row):
             def __init__(
@@ -2975,7 +2967,7 @@
             elif not self.text().isdigit():
                 self._invalid_row('Value entered for %s ( %s ) does '
                                   'not appear to be an integer.' %
-                                  (self.side_string, self.currentText()))
+                                  (self.side_string, self.text()))
             elif self.value < 0:
                 self._invalid_row('%s cannot be negative. Got: %s.' %
                                   (self.side_string, self.value))
